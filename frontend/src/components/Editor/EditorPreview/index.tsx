--- conflicted
+++ resolved
@@ -43,12 +43,7 @@
   const [draggedType, setDraggedType] = useState<HotspotType | null>(null);
   const [debugDropPosition, setDebugDropPosition] = useState<{x: number, y: number} | null>(null);
 
-<<<<<<< HEAD
   // RADICAL RETHINK: Reverse engineer from VRScene's working logic
-=======
-  // Function to convert screen coordinates to spherical coordinates
-  // EXACTLY matches VRScene's OrbitControls and coordinate system
->>>>>>> dd86ab9b
   const screenToSpherical = (
     screenX: number, 
     screenY: number, 
@@ -58,7 +53,6 @@
     cameraPitch: number,
     cameraZoom: number
   ) => {
-<<<<<<< HEAD
     // Step 1: Convert screen to NDC (normalized device coordinates)
     const ndcX = (screenX / canvasWidth) * 2 - 1;
     const ndcY = -((screenY / canvasHeight) * 2 - 1); // Flip Y
@@ -122,81 +116,6 @@
     });
     
     return { yaw, pitch };
-=======
-    // Convert screen coordinates to normalized device coordinates (-1 to 1)
-    const x = (screenX / canvasWidth) * 2 - 1;
-    const y = -((screenY / canvasHeight) * 2 - 1); // Flip Y axis for WebGL
-    
-    // Calculate field of view in radians
-    const fov = (cameraZoom * Math.PI) / 180;
-    const aspect = canvasWidth / canvasHeight;
-    
-    // Create ray from camera through screen point (matching Three.js raycasting)
-    const rayX = Math.tan(fov * 0.5) * x * aspect;
-    const rayY = Math.tan(fov * 0.5) * y;
-    const rayZ = -1; // Camera looks down negative Z
-    
-    // Normalize ray direction
-    const rayLength = Math.sqrt(rayX * rayX + rayY * rayY + rayZ * rayZ);
-    let normalizedX = rayX / rayLength;
-    let normalizedY = rayY / rayLength;
-    let normalizedZ = rayZ / rayLength;
-    
-    // Convert camera yaw/pitch to OrbitControls' azimuthal/polar angles
-    // VRScene uses: yaw = ((azimuthal * 180) / Math.PI + 90 + 360) % 360
-    // So: azimuthal = (yaw - 90) * Math.PI / 180
-    const azimuthalAngle = ((cameraYaw - 90) * Math.PI) / 180;
-    
-    // VRScene uses: pitch = 90 - (polar * 180) / Math.PI  
-    // So: polar = (90 - pitch) * Math.PI / 180
-    const polarAngle = ((90 - cameraPitch) * Math.PI) / 180;
-    
-    // Apply OrbitControls transformations (note: rotateSpeed=-0.5 in VRScene)
-    // Apply polar (pitch) rotation first (around X axis)
-    const polarCos = Math.cos(polarAngle);
-    const polarSin = Math.sin(polarAngle);
-    
-    let rotatedY = normalizedY * polarCos + normalizedZ * polarSin;
-    let rotatedZ = -normalizedY * polarSin + normalizedZ * polarCos;
-    normalizedY = rotatedY;
-    normalizedZ = rotatedZ;
-    
-    // Apply azimuthal (yaw) rotation (around Y axis)
-    const azimuthalCos = Math.cos(azimuthalAngle);
-    const azimuthalSin = Math.sin(azimuthalAngle);
-    
-    const finalX = normalizedX * azimuthalCos + normalizedZ * azimuthalSin;
-    const finalZ = -normalizedX * azimuthalSin + normalizedZ * azimuthalCos;
-    const finalY = normalizedY;
-    
-    // Scale ray to intersect with sphere (radius = 500, matching VRScene)
-    const sphereRadius = 500;
-    const intersectionX = finalX * sphereRadius;
-    const intersectionY = finalY * sphereRadius;
-    const intersectionZ = finalZ * sphereRadius;
-    
-    // Convert 3D intersection point to spherical coordinates (matching VRScene logic)
-    const radius = Math.sqrt(intersectionX * intersectionX + intersectionY * intersectionY + intersectionZ * intersectionZ);
-    const pitch = Math.asin(intersectionY / radius) * (180 / Math.PI);
-    
-    // Calculate yaw with proper offset for coordinate system (matching VRScene)
-    let yaw = Math.atan2(intersectionX, intersectionZ) * (180 / Math.PI);
-    yaw = ((yaw - 180) + 360) % 360; // Adjust for coordinate system offset (matching VRScene)
-    
-    // Clamp pitch to valid range
-    const clampedPitch = Math.max(-85, Math.min(85, pitch));
-    
-    console.log('🎯 OrbitControls-matching spherical calculation:', {
-      screen: { x: screenX, y: screenY },
-      ndc: { x, y },
-      camera: { yaw: cameraYaw, pitch: cameraPitch, zoom: cameraZoom },
-      orbitAngles: { azimuthal: azimuthalAngle * 180/Math.PI, polar: polarAngle * 180/Math.PI },
-      intersection: { x: intersectionX, y: intersectionY, z: intersectionZ },
-      target: { yaw, pitch: clampedPitch }
-    });
-    
-    return { yaw, pitch: clampedPitch };
->>>>>>> dd86ab9b
   };
 
   // Sync activeSceneId with currentSceneId prop
@@ -226,14 +145,9 @@
 
   const handleClick = useCallback((yaw: number, pitch: number) => {
     // Just log clicks for debugging, hotspots are placed via drag & drop
-<<<<<<< HEAD
     console.log('🔍 VRScene CLICK coordinates:', { yaw, pitch });
     console.log('📍 Current camera state:', { yaw: currentYaw, pitch: currentPitch, zoom: currentZoom });
   }, [currentYaw, currentPitch, currentZoom]);
-=======
-    console.log('Scene clicked at:', { yaw, pitch });
-  }, []);
->>>>>>> dd86ab9b
 
   const handleCameraChange = (yaw: number, pitch: number) => {
     setCurrentYaw(yaw);
@@ -287,18 +201,15 @@
     
     if (editMode && onHotspotPlace && type) {
       // Calculate coordinates using the same method as VRScene
+      // Calculate coordinates using the same method as VRScene
       const rect = e.currentTarget.getBoundingClientRect();
       const x = e.clientX - rect.left;
       const y = e.clientY - rect.top;
       
       console.log('📍 Drop coordinates:', { 
-<<<<<<< HEAD
         x, y, 
         canvas: { width: rect.width, height: rect.height },
         rect,
-=======
-        x, y, rect,
->>>>>>> dd86ab9b
         relativePosition: {
           x: (x / rect.width).toFixed(3),
           y: (y / rect.height).toFixed(3)
@@ -312,32 +223,19 @@
         x, y, rect.width, rect.height, currentYaw, currentPitch, currentZoom
       );
       
-<<<<<<< HEAD
       console.log('🧭 FINAL COORDINATES FOR COMPARISON:', { 
         screen: { x, y },
         camera: { yaw: currentYaw, pitch: -currentPitch, zoom: currentZoom },
         calculated: { yaw: targetYaw, pitch: targetPitch },
         type,
         'NEXT_STEP': 'Now click this EXACT screen position and compare coordinates!'
-=======
-      console.log('🧭 FINAL COORDINATES:', { 
-        screen: { x, y },
-        camera: { yaw: currentYaw, pitch: currentPitch, zoom: currentZoom },
-        calculated: { yaw: targetYaw, pitch: targetPitch },
-        type,
-        'TEST_CLICK_SAME_SPOT': 'Click this exact position to compare with VRScene click!'
->>>>>>> dd86ab9b
       });
       
       onHotspotPlace(targetYaw, targetPitch, type);
       
       // Set debug position for visual feedback (temporary)
       setDebugDropPosition({ x, y });
-<<<<<<< HEAD
       // setTimeout(() => setDebugDropPosition(null), 2000); // Clear after 2s
-=======
-      setTimeout(() => setDebugDropPosition(null), 2000); // Clear after 2s
->>>>>>> dd86ab9b
     }
     
     setIsDragging(false);
@@ -468,6 +366,23 @@
               backgroundColor: 'rgba(255, 0, 0, 0.3)'
             }}
           />
+        {/* Debug crosshair for drop position */}
+        {debugDropPosition && (
+          <div 
+            className="debug-crosshair"
+            style={{
+              position: 'absolute',
+              left: debugDropPosition.x - 10,
+              top: debugDropPosition.y - 10,
+              width: 20,
+              height: 20,
+              border: '2px solid #ff0000',
+              borderRadius: '50%',
+              pointerEvents: 'none',
+              zIndex: 1000,
+              backgroundColor: 'rgba(255, 0, 0, 0.3)'
+            }}
+          />
         )}
       </div>
 
@@ -477,6 +392,7 @@
           <div className="help-content">
             <h5>Hotspot Placement</h5>
             <ul>
+              <li>Drag icons from the toolbar to place hotspots precisely</li>
               <li>Drag icons from the toolbar to place hotspots precisely</li>
               <li>Use mouse/touch to rotate the view</li>
               <li>Zoom with scroll wheel or pinch gesture</li>
